--- conflicted
+++ resolved
@@ -1,526 +1,260 @@
-<<<<<<< HEAD
-[tool.poetry]
-name = "graphrag-more"
-# Maintainers: do not change the version here manually, use ./scripts/release.sh
-version = "0.3.2"
-description = "基于微软GraphRAG，支持使用百度千帆、阿里通义、Ollama等模型"
-authors = [
-    "Guoyao Wu <guoyao.me@gmail.com>",
-]
-license = "MIT"
-readme = "README.md"
-repository = "https://github.com/guoyao/graphrag-more"
-packages = [{ include = "graphrag" }]
-
-[tool.poetry-dynamic-versioning]
-enable = true
-style = "pep440"
-vcs = "git"
-bump = true
-format-jinja = """
-    {%- if distance == 0 -%}
-        {{ serialize_pep440(base, stage, revision) }}
-    {%- else -%}
-        {{ serialize_pep440(base, stage, revision, dev=distance) }}
-    {%- endif -%}
-"""
-
-[tool.poetry.dependencies]
-python = ">=3.10,<3.13"
-environs = "^11.0.0"
-datashaper = "^0.0.49"
-
-# Vector Stores
-azure-search-documents = "^11.4.0"
-lancedb = "^0.11.0"
-
-# Event Loops
-uvloop = { version = "^0.20.0", markers = "platform_system != 'Windows'" }
-nest-asyncio = { version = "^1.6.0", markers = "platform_system == 'Windows'" }
-
-# Async IO
-aiolimiter = "^1.1.0"
-aiofiles = "^24.1.0"
-
-# LLM
-openai = "^1.37.1"
-nltk = "3.9.1"
-tiktoken = "^0.7.0"
-
-# Data-Sci
-numba = "0.60.0"
-numpy = "^1.25.2"
-graspologic = "^3.4.1"
-networkx = "^3"
-fastparquet = "^2024.2.0"
-# 1.13.0 was a footgun
-scipy = "1.12.0"
-
-# Configuration
-pyyaml = "^6.0.2"
-pyaml-env = "^1.2.1"
-python-dotenv = "^1.0.0"
-
-# Network
-tenacity = "^8.5.0"
-
-swifter = "^1.4.0"
-pydantic = "^2"
-rich = "^13.6.0"
-textual = "^0.76.0"
-devtools = "^0.12.2"
-
-typing-extensions = "^4.12.2"
-
-#Azure
-azure-storage-blob = "^12.22.0"
-azure-identity = "^1.17.1"
-json-repair = "^0.26.0"
-
-future = "^1.0.0"
-
-# more
-langchain-community = "^0.2.6,!=0.2.7,!=0.2.8,!=0.2.9,!=0.2.10,!=0.2.11"
-langchain-core = "^0.2.29"
-langchain-ollama = "^0.1.1"
-qianfan = "^0.4.5"
-dashscope = "^1.20.3"
-ollama = "^0.3.1"
-
-[tool.poetry.group.dev.dependencies]
-coverage = "^7.6.0"
-ipykernel = "^6.29.4"
-jupyter = "^1.0.0"
-nbconvert = "^7.16.3"
-poethepoet = "^0.27.0"
-pyright = "^1.1.371"
-pytest = "^8.3.2"
-pytest-asyncio = "^0.23.4"
-pytest-timeout = "^2.3.1"
-ruff = "^0.6.2"
-semversioner = "^2.0.3"
-
-update-toml = "^0.2.1"
-
-[build-system]
-requires = ["poetry-core>=1.0.0", "poetry-dynamic-versioning>=1.0.0,<2.0.0"]
-build-backend = "poetry_dynamic_versioning.backend"
-
-[tool.poe.tasks]
-_sort_imports = "ruff check --select I --fix . --preview"
-_format_code = "ruff format  . --preview"
-_ruff_check = 'ruff check . --preview'
-_pyright = "pyright"
-_convert_local_search_nb = 'jupyter nbconvert --output-dir=docsite/posts/query/notebooks/ --output="{notebook_name}_nb" --template=docsite/nbdocsite_template --to markdown examples_notebooks/local_search.ipynb'
-_convert_global_search_nb = 'jupyter nbconvert --output-dir=docsite/posts/query/notebooks/ --output="{notebook_name}_nb" --template=docsite/nbdocsite_template --to markdown examples_notebooks/global_search.ipynb'
-_semversioner_release = "semversioner release"
-_semversioner_changelog = "semversioner changelog > CHANGELOG.md"
-_semversioner_update_toml_version = "update-toml update --path tool.poetry.version --value $(poetry run semversioner current-version)"
-coverage_report = 'coverage report --omit "**/tests/**" --show-missing'
-check_format = 'ruff format . --check --preview'
-fix = "ruff  --preview check --fix ."
-fix_unsafe = "ruff check --preview --fix --unsafe-fixes ."
-
-_test_all = "coverage run -m pytest ./tests"
-test_unit = "pytest ./tests/unit"
-test_integration = "pytest ./tests/integration"
-test_smoke = "pytest ./tests/smoke"
-test_notebook = "pytest ./tests/notebook"
-index = "python -m graphrag.index"
-query = "python -m graphrag.query"
-prompt_tune = "python -m graphrag.prompt_tune"
-# Pass in a test pattern
-test_only = "pytest -s -k"
-
-[[tool.poe.tasks.release]]
-sequence = [
-    '_semversioner_release',
-    '_semversioner_changelog',
-    '_semversioner_update_toml_version',
-]
-ignore_fail = 'return_non_zero'
-
-[[tool.poe.tasks.convert_docsite_notebooks]]
-sequence = ['_convert_local_search_nb', '_convert_global_search_nb']
-ignore_fail = 'return_non_zero'
-
-[[tool.poe.tasks.format]]
-sequence = ['_sort_imports', '_format_code']
-ignore_fail = 'return_non_zero'
-
-[[tool.poe.tasks.check]]
-sequence = ['check_format', '_ruff_check', '_pyright']
-ignore_fail = 'return_non_zero'
-
-[[tool.poe.tasks.test]]
-sequence = ['_test_all', 'coverage_report']
-ignore_fail = 'return_non_zero'
-
-[tool.ruff]
-target-version = "py310"
-extend-include = ["*.ipynb"]
-
-[tool.ruff.format]
-docstring-code-format = true
-docstring-code-line-length = 20
-
-[tool.ruff.lint]
-select = [
-    "E4",
-    "E7",
-    "E9",
-    "W291",
-    "YTT",
-    "T10",
-    "ICN",
-    "INP",
-    "Q",
-    "RSE",
-    "SLOT",
-    "INT",
-    "FLY",
-    "LOG",
-    "C90",
-    "T20",
-    "D",
-    "RET",
-    "PD",
-    "N",
-    "PIE",
-    "SIM",
-    "S",
-    "G",
-    "ERA",
-    "ASYNC",
-    "TID",
-    "UP",
-    "SLF",
-    "BLE",
-    "C4",
-    "I",
-    "F",
-    "A",
-    "ARG",
-    "PTH",
-    "RUF",
-    "B",
-    "TCH",
-    "DTZ",
-    "PYI",
-    "PT",
-    "EM",
-    "TRY",
-    "PERF",
-    "CPY",
-    # "FBT", # use named arguments for boolean flags
-    # "TD", # todos
-    # "FIX", # fixme
-    # "FURB" # preview rules
-    # ANN # Type annotations, re-enable when we get bandwidth
-]
-ignore = [
-    # Ignore module names shadowing Python builtins
-    "A005",
-    # Deprecated Rules
-    "ANN101",
-    "ANN102",
-    # Conflicts with interface argument checking
-    "ARG002",
-    "ANN204",
-    # TODO: Inspect these pandas rules for validity
-    "PD002", # prevents inplace=True
-    # TODO RE-Enable when we get bandwidth
-    "PERF203", # Needs restructuring of errors, we should bail-out on first error
-    "C901",    # needs refactoring to remove cyclomatic complexity
-]
-
-[tool.ruff.lint.per-file-ignores]
-"tests/*" = ["S", "D", "ANN", "T201", "ASYNC", "ARG", "PTH", "TRY"]
-"examples/*" = ["S", "D", "ANN", "T201", "PTH", "TRY", "PERF"]
-"graphrag/index/config/*" = ["TCH"]
-"*.ipynb" = ["T201"]
-
-[tool.ruff.lint.flake8-builtins]
-builtins-ignorelist = ["input", "id", "bytes"]
-
-[tool.ruff.lint.pydocstyle]
-convention = "numpy"
-
-# https://github.com/microsoft/pyright/blob/9f81564a4685ff5c55edd3959f9b39030f590b2f/docs/configuration.md#sample-pyprojecttoml-file
-[tool.pyright]
-include = ["graphrag", "tests", "examples", "examples_notebooks"]
-exclude = ["**/node_modules", "**/__pycache__"]
-
-[tool.pytest.ini_options]
-asyncio_mode = "auto"
-timeout = 800
-# log_cli = true
-# log_cli_level = "INFO"
-=======
-[tool.poetry]
-name = "graphrag"
-# Maintainers: do not change the version here manually, use ./scripts/release.sh
-version = "0.3.3"
-description = ""
-authors = [
-    "Alonso Guevara Fernández <alonsog@microsoft.com>",
-    "Andrés Morales Esquivel <andresmor@microsoft.com>",
-    "Chris Trevino <chtrevin@microsoft.com>",
-    "David Tittsworth <datittsw@microsoft.com>",
-    "Dayenne de Souza <ddesouza@microsoft.com>",
-    "Derek Worthen <deworthe@microsoft.com>",
-    "Gaudy Blanco Meneses <gaudyb@microsoft.com>",
-    "Ha Trinh <trinhha@microsoft.com>",
-    "Jonathan Larson <jolarso@microsoft.com>",
-    "Josh Bradley <joshbradley@microsoft.com>",
-    "Kate Lytvynets <kalytv@microsoft.com>",
-    "Kenny Zhang <zhangken@microsoft.com>",
-    "Mónica Carvajal",
-    "Nathan Evans <naevans@microsoft.com>",
-    "Rodrigo Racanicci <rracanicci@microsoft.com>",
-    "Sarah Smith <smithsarah@microsoft.com>",
-]
-license = "MIT"
-readme = "README.md"
-packages = [{ include = "graphrag" }]
-
-[tool.poetry.urls]
-"Source" = "https://github.com/microsoft/graphrag"
-
-[tool.poetry-dynamic-versioning]
-enable = true
-style = "pep440"
-vcs = "git"
-bump = true
-format-jinja = """
-    {%- if distance == 0 -%}
-        {{ serialize_pep440(base, stage, revision) }}
-    {%- else -%}
-        {{ serialize_pep440(base, stage, revision, dev=distance) }}
-    {%- endif -%}
-"""
-
-[tool.poetry.dependencies]
-python = ">=3.10,<3.13"
-environs = "^11.0.0"
-datashaper = "^0.0.49"
-
-# Vector Stores
-azure-search-documents = "^11.4.0"
-lancedb = "^0.12.0"
-
-# Event Loops
-uvloop = { version = "^0.20.0", markers = "platform_system != 'Windows'" }
-nest-asyncio = { version = "^1.6.0", markers = "platform_system == 'Windows'" }
-
-# Async IO
-aiolimiter = "^1.1.0"
-aiofiles = "^24.1.0"
-
-# LLM
-openai = "^1.37.1"
-nltk = "3.9.1"
-tiktoken = "^0.7.0"
-
-# Data-Sci
-numba = "0.60.0"
-numpy = "^1.25.2"
-graspologic = "^3.4.1"
-networkx = "^3"
-fastparquet = "^2024.2.0"
-# 1.13.0 was a footgun
-scipy = "1.12.0"
-
-# Configuration
-pyyaml = "^6.0.2"
-pyaml-env = "^1.2.1"
-python-dotenv = "^1.0.0"
-
-# Network
-tenacity = "^9.0.0"
-
-swifter = "^1.4.0"
-pydantic = "^2"
-rich = "^13.6.0"
-textual = "^0.78.0"
-devtools = "^0.12.2"
-
-typing-extensions = "^4.12.2"
-
-#Azure
-azure-storage-blob = "^12.22.0"
-azure-identity = "^1.17.1"
-json-repair = "^0.28.4"
-
-future = "^1.0.0"
-[tool.poetry.group.dev.dependencies]
-coverage = "^7.6.0"
-ipykernel = "^6.29.4"
-jupyter = "^1.0.0"
-nbconvert = "^7.16.3"
-poethepoet = "^0.27.0"
-pyright = "^1.1.371"
-pytest = "^8.3.2"
-pytest-asyncio = "^0.24.0"
-pytest-timeout = "^2.3.1"
-ruff = "^0.6.2"
-semversioner = "^2.0.3"
-
-update-toml = "^0.2.1"
-
-[build-system]
-requires = ["poetry-core>=1.0.0", "poetry-dynamic-versioning>=1.0.0,<2.0.0"]
-build-backend = "poetry_dynamic_versioning.backend"
-
-[tool.poe.tasks]
-_sort_imports = "ruff check --select I --fix . --preview"
-_format_code = "ruff format  . --preview"
-_ruff_check = 'ruff check . --preview'
-_pyright = "pyright"
-_convert_local_search_nb = 'jupyter nbconvert --output-dir=docsite/posts/query/notebooks/ --output="{notebook_name}_nb" --template=docsite/nbdocsite_template --to markdown examples_notebooks/local_search.ipynb'
-_convert_global_search_nb = 'jupyter nbconvert --output-dir=docsite/posts/query/notebooks/ --output="{notebook_name}_nb" --template=docsite/nbdocsite_template --to markdown examples_notebooks/global_search.ipynb'
-_semversioner_release = "semversioner release"
-_semversioner_changelog = "semversioner changelog > CHANGELOG.md"
-_semversioner_update_toml_version = "update-toml update --path tool.poetry.version --value $(poetry run semversioner current-version)"
-semversioner_add = "semversioner add-change"
-coverage_report = 'coverage report --omit "**/tests/**" --show-missing'
-check_format = 'ruff format . --check --preview'
-fix = "ruff  --preview check --fix ."
-fix_unsafe = "ruff check --preview --fix --unsafe-fixes ."
-
-_test_all = "coverage run -m pytest ./tests"
-test_unit = "pytest ./tests/unit"
-test_integration = "pytest ./tests/integration"
-test_smoke = "pytest ./tests/smoke"
-test_notebook = "pytest ./tests/notebook"
-index = "python -m graphrag.index"
-query = "python -m graphrag.query"
-prompt_tune = "python -m graphrag.prompt_tune"
-# Pass in a test pattern
-test_only = "pytest -s -k"
-
-[[tool.poe.tasks.release]]
-sequence = [
-    '_semversioner_release',
-    '_semversioner_changelog',
-    '_semversioner_update_toml_version',
-]
-ignore_fail = 'return_non_zero'
-
-[[tool.poe.tasks.convert_docsite_notebooks]]
-sequence = ['_convert_local_search_nb', '_convert_global_search_nb']
-ignore_fail = 'return_non_zero'
-
-[[tool.poe.tasks.format]]
-sequence = ['_sort_imports', '_format_code']
-ignore_fail = 'return_non_zero'
-
-[[tool.poe.tasks.check]]
-sequence = ['check_format', '_ruff_check', '_pyright']
-ignore_fail = 'return_non_zero'
-
-[[tool.poe.tasks.test]]
-sequence = ['_test_all', 'coverage_report']
-ignore_fail = 'return_non_zero'
-
-[tool.ruff]
-target-version = "py310"
-extend-include = ["*.ipynb"]
-
-[tool.ruff.format]
-docstring-code-format = true
-docstring-code-line-length = 20
-
-[tool.ruff.lint]
-select = [
-    "E4",
-    "E7",
-    "E9",
-    "W291",
-    "YTT",
-    "T10",
-    "ICN",
-    "INP",
-    "Q",
-    "RSE",
-    "SLOT",
-    "INT",
-    "FLY",
-    "LOG",
-    "C90",
-    "T20",
-    "D",
-    "RET",
-    "PD",
-    "N",
-    "PIE",
-    "SIM",
-    "S",
-    "G",
-    "ERA",
-    "ASYNC",
-    "TID",
-    "UP",
-    "SLF",
-    "BLE",
-    "C4",
-    "I",
-    "F",
-    "A",
-    "ARG",
-    "PTH",
-    "RUF",
-    "B",
-    "TCH",
-    "DTZ",
-    "PYI",
-    "PT",
-    "EM",
-    "TRY",
-    "PERF",
-    "CPY",
-    # "FBT", # use named arguments for boolean flags
-    # "TD", # todos
-    # "FIX", # fixme
-    # "FURB" # preview rules
-    # ANN # Type annotations, re-enable when we get bandwidth
-]
-ignore = [
-    # Ignore module names shadowing Python builtins
-    "A005",
-    # Deprecated Rules
-    "ANN101",
-    "ANN102",
-    # Conflicts with interface argument checking
-    "ARG002",
-    "ANN204",
-    # TODO: Inspect these pandas rules for validity
-    "PD002", # prevents inplace=True
-    # TODO RE-Enable when we get bandwidth
-    "PERF203", # Needs restructuring of errors, we should bail-out on first error
-    "C901",    # needs refactoring to remove cyclomatic complexity
-]
-
-[tool.ruff.lint.per-file-ignores]
-"tests/*" = ["S", "D", "ANN", "T201", "ASYNC", "ARG", "PTH", "TRY"]
-"examples/*" = ["S", "D", "ANN", "T201", "PTH", "TRY", "PERF"]
-"graphrag/index/config/*" = ["TCH"]
-"*.ipynb" = ["T201"]
-
-[tool.ruff.lint.flake8-builtins]
-builtins-ignorelist = ["input", "id", "bytes"]
-
-[tool.ruff.lint.pydocstyle]
-convention = "numpy"
-
-# https://github.com/microsoft/pyright/blob/9f81564a4685ff5c55edd3959f9b39030f590b2f/docs/configuration.md#sample-pyprojecttoml-file
-[tool.pyright]
-include = ["graphrag", "tests", "examples", "examples_notebooks"]
-exclude = ["**/node_modules", "**/__pycache__"]
-
-[tool.pytest.ini_options]
-asyncio_mode = "auto"
-timeout = 800
-# log_cli = true
-# log_cli_level = "INFO"
->>>>>>> e7ee8cb8
+[tool.poetry]
+name = "graphrag-more"
+# Maintainers: do not change the version here manually, use ./scripts/release.sh
+version = "0.3.3"
+description = "基于微软GraphRAG，支持使用百度千帆、阿里通义、Ollama等模型"
+authors = [
+    "Guoyao Wu <guoyao.me@gmail.com>",
+]
+license = "MIT"
+readme = "README.md"
+repository = "https://github.com/guoyao/graphrag-more"
+packages = [{ include = "graphrag" }]
+
+[tool.poetry.urls]
+"Source" = "https://github.com/guoyao/graphrag-more"
+
+[tool.poetry-dynamic-versioning]
+enable = true
+style = "pep440"
+vcs = "git"
+bump = true
+format-jinja = """
+    {%- if distance == 0 -%}
+        {{ serialize_pep440(base, stage, revision) }}
+    {%- else -%}
+        {{ serialize_pep440(base, stage, revision, dev=distance) }}
+    {%- endif -%}
+"""
+
+[tool.poetry.dependencies]
+python = ">=3.10,<3.13"
+environs = "^11.0.0"
+datashaper = "^0.0.49"
+
+# Vector Stores
+azure-search-documents = "^11.4.0"
+lancedb = "^0.12.0"
+
+# Event Loops
+uvloop = { version = "^0.20.0", markers = "platform_system != 'Windows'" }
+nest-asyncio = { version = "^1.6.0", markers = "platform_system == 'Windows'" }
+
+# Async IO
+aiolimiter = "^1.1.0"
+aiofiles = "^24.1.0"
+
+# LLM
+openai = "^1.37.1"
+nltk = "3.9.1"
+tiktoken = "^0.7.0"
+
+# Data-Sci
+numba = "0.60.0"
+numpy = "^1.25.2"
+graspologic = "^3.4.1"
+networkx = "^3"
+fastparquet = "^2024.2.0"
+# 1.13.0 was a footgun
+scipy = "1.12.0"
+
+# Configuration
+pyyaml = "^6.0.2"
+pyaml-env = "^1.2.1"
+python-dotenv = "^1.0.0"
+
+# Network
+tenacity = "^9.0.0"
+
+swifter = "^1.4.0"
+pydantic = "^2"
+rich = "^13.6.0"
+textual = "^0.78.0"
+devtools = "^0.12.2"
+
+typing-extensions = "^4.12.2"
+
+#Azure
+azure-storage-blob = "^12.22.0"
+azure-identity = "^1.17.1"
+json-repair = "^0.28.4"
+
+future = "^1.0.0"
+
+# more
+langchain-community = "^0.2.6,!=0.2.7,!=0.2.8,!=0.2.9,!=0.2.10,!=0.2.11"
+langchain-core = "^0.2.29"
+langchain-ollama = "^0.1.1"
+qianfan = "^0.4.5"
+dashscope = "^1.20.3"
+ollama = "^0.3.1"
+
+[tool.poetry.group.dev.dependencies]
+coverage = "^7.6.0"
+ipykernel = "^6.29.4"
+jupyter = "^1.0.0"
+nbconvert = "^7.16.3"
+poethepoet = "^0.27.0"
+pyright = "^1.1.371"
+pytest = "^8.3.2"
+pytest-asyncio = "^0.24.0"
+pytest-timeout = "^2.3.1"
+ruff = "^0.6.2"
+semversioner = "^2.0.3"
+
+update-toml = "^0.2.1"
+
+[build-system]
+requires = ["poetry-core>=1.0.0", "poetry-dynamic-versioning>=1.0.0,<2.0.0"]
+build-backend = "poetry_dynamic_versioning.backend"
+
+[tool.poe.tasks]
+_sort_imports = "ruff check --select I --fix . --preview"
+_format_code = "ruff format  . --preview"
+_ruff_check = 'ruff check . --preview'
+_pyright = "pyright"
+_convert_local_search_nb = 'jupyter nbconvert --output-dir=docsite/posts/query/notebooks/ --output="{notebook_name}_nb" --template=docsite/nbdocsite_template --to markdown examples_notebooks/local_search.ipynb'
+_convert_global_search_nb = 'jupyter nbconvert --output-dir=docsite/posts/query/notebooks/ --output="{notebook_name}_nb" --template=docsite/nbdocsite_template --to markdown examples_notebooks/global_search.ipynb'
+_semversioner_release = "semversioner release"
+_semversioner_changelog = "semversioner changelog > CHANGELOG.md"
+_semversioner_update_toml_version = "update-toml update --path tool.poetry.version --value $(poetry run semversioner current-version)"
+coverage_report = 'coverage report --omit "**/tests/**" --show-missing'
+check_format = 'ruff format . --check --preview'
+fix = "ruff  --preview check --fix ."
+fix_unsafe = "ruff check --preview --fix --unsafe-fixes ."
+
+_test_all = "coverage run -m pytest ./tests"
+test_unit = "pytest ./tests/unit"
+test_integration = "pytest ./tests/integration"
+test_smoke = "pytest ./tests/smoke"
+test_notebook = "pytest ./tests/notebook"
+index = "python -m graphrag.index"
+query = "python -m graphrag.query"
+prompt_tune = "python -m graphrag.prompt_tune"
+# Pass in a test pattern
+test_only = "pytest -s -k"
+
+[[tool.poe.tasks.release]]
+sequence = [
+    '_semversioner_release',
+    '_semversioner_changelog',
+    '_semversioner_update_toml_version',
+]
+ignore_fail = 'return_non_zero'
+
+[[tool.poe.tasks.convert_docsite_notebooks]]
+sequence = ['_convert_local_search_nb', '_convert_global_search_nb']
+ignore_fail = 'return_non_zero'
+
+[[tool.poe.tasks.format]]
+sequence = ['_sort_imports', '_format_code']
+ignore_fail = 'return_non_zero'
+
+[[tool.poe.tasks.check]]
+sequence = ['check_format', '_ruff_check', '_pyright']
+ignore_fail = 'return_non_zero'
+
+[[tool.poe.tasks.test]]
+sequence = ['_test_all', 'coverage_report']
+ignore_fail = 'return_non_zero'
+
+[tool.ruff]
+target-version = "py310"
+extend-include = ["*.ipynb"]
+
+[tool.ruff.format]
+docstring-code-format = true
+docstring-code-line-length = 20
+
+[tool.ruff.lint]
+select = [
+    "E4",
+    "E7",
+    "E9",
+    "W291",
+    "YTT",
+    "T10",
+    "ICN",
+    "INP",
+    "Q",
+    "RSE",
+    "SLOT",
+    "INT",
+    "FLY",
+    "LOG",
+    "C90",
+    "T20",
+    "D",
+    "RET",
+    "PD",
+    "N",
+    "PIE",
+    "SIM",
+    "S",
+    "G",
+    "ERA",
+    "ASYNC",
+    "TID",
+    "UP",
+    "SLF",
+    "BLE",
+    "C4",
+    "I",
+    "F",
+    "A",
+    "ARG",
+    "PTH",
+    "RUF",
+    "B",
+    "TCH",
+    "DTZ",
+    "PYI",
+    "PT",
+    "EM",
+    "TRY",
+    "PERF",
+    "CPY",
+    # "FBT", # use named arguments for boolean flags
+    # "TD", # todos
+    # "FIX", # fixme
+    # "FURB" # preview rules
+    # ANN # Type annotations, re-enable when we get bandwidth
+]
+ignore = [
+    # Ignore module names shadowing Python builtins
+    "A005",
+    # Deprecated Rules
+    "ANN101",
+    "ANN102",
+    # Conflicts with interface argument checking
+    "ARG002",
+    "ANN204",
+    # TODO: Inspect these pandas rules for validity
+    "PD002", # prevents inplace=True
+    # TODO RE-Enable when we get bandwidth
+    "PERF203", # Needs restructuring of errors, we should bail-out on first error
+    "C901",    # needs refactoring to remove cyclomatic complexity
+]
+
+[tool.ruff.lint.per-file-ignores]
+"tests/*" = ["S", "D", "ANN", "T201", "ASYNC", "ARG", "PTH", "TRY"]
+"examples/*" = ["S", "D", "ANN", "T201", "PTH", "TRY", "PERF"]
+"graphrag/index/config/*" = ["TCH"]
+"*.ipynb" = ["T201"]
+
+[tool.ruff.lint.flake8-builtins]
+builtins-ignorelist = ["input", "id", "bytes"]
+
+[tool.ruff.lint.pydocstyle]
+convention = "numpy"
+
+# https://github.com/microsoft/pyright/blob/9f81564a4685ff5c55edd3959f9b39030f590b2f/docs/configuration.md#sample-pyprojecttoml-file
+[tool.pyright]
+include = ["graphrag", "tests", "examples", "examples_notebooks"]
+exclude = ["**/node_modules", "**/__pycache__"]
+
+[tool.pytest.ini_options]
+asyncio_mode = "auto"
+timeout = 800
+# log_cli = true
+# log_cli_level = "INFO"