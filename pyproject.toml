[tool.poetry]
name = "graphrag-more"
# Maintainers: do not change the version here manually, use ./scripts/release.sh
<<<<<<< HEAD
version = "1.1.0"
description = "基于微软GraphRAG，支持使用百度千帆、阿里通义、Ollama等模型"
=======
version = "1.1.1"
description = "GraphRAG: A graph-based retrieval-augmented generation (RAG) system."
>>>>>>> 2682c710
authors = [
    "Guoyao Wu <guoyao.me@gmail.com>",
]
license = "MIT"
readme = "README.md"
repository = "https://github.com/guoyao/graphrag-more"
packages = [{ include = "graphrag" }]

[tool.poetry.urls]
"Source" = "https://github.com/guoyao/graphrag-more"

[tool.poetry.scripts]
graphrag = "graphrag.cli.main:app"

[tool.poetry-dynamic-versioning]
enable = true
style = "pep440"
vcs = "git"
bump = true
format-jinja = """
    {%- if distance == 0 -%}
        {{ serialize_pep440(base, stage, revision) }}
    {%- else -%}
        {{ serialize_pep440(base, stage, revision, dev=distance) }}
    {%- endif -%}
"""

[tool.poetry.dependencies]
python = ">=3.10,<3.13"
environs = "^11.0.0"

# Vector Stores
azure-search-documents = "^11.5.2"
lancedb = "^0.17.0"

# Async IO
aiofiles = "^24.1.0"

# LLM
openai = "^1.57.0"
nltk = "3.9.1"
tiktoken = "^0.8.0"

# Data-Sci
numpy = "^1.25.2"
graspologic = "^3.4.1"
networkx = "^3.4.2"
pandas = "^2.2.3"
matplotlib = "^3.9.3"
pyarrow = "^15.0.0"
umap-learn = "^0.5.6"

# Configuration
pyyaml = "^6.0.2"
pyaml-env = "^1.2.1"
python-dotenv = "^1.0.1"

pydantic = "^2.10.3"
rich = "^13.9.4"
devtools = "^0.12.2"
typing-extensions = "^4.12.2"

#Azure
azure-cosmos = "^4.9.0"
azure-identity = "^1.19.0"
azure-storage-blob = "^12.24.0"

future = "^1.0.0" # Needed until graspologic fixes their dependency
typer = "^0.15.1"
fnllm = "^0.0.10"

tenacity = "^8.5.0"
json-repair = "^0.30.3"
tqdm = "^4.67.1"
httpx = "^0.28.1"

[tool.poetry.group.dev.dependencies]
coverage = "^7.6.9"
ipykernel = "^6.29.5"
jupyter = "^1.1.1"
nbconvert = "^7.16.4"
poethepoet = "^0.31.1"
pyright = "^1.1.390"
pytest = "^8.3.4"
pytest-asyncio = "^0.24.0"
pytest-timeout = "^2.3.1"
ruff = "^0.8.2"
semversioner = "^2.0.5"
update-toml = "^0.2.1"
deptry = "^0.21.1"
mkdocs-material = "^9.5.48"
mkdocs-jupyter = "^0.25.1"
mkdocs-exclude-search = "^0.6.6"
pytest-dotenv = "^0.5.2"
mkdocs-typer = "^0.0.3"
qianfan = "^0.4.12.2"

[build-system]
requires = ["poetry-core>=1.0.0", "poetry-dynamic-versioning>=1.0.0,<2.0.0"]
build-backend = "poetry_dynamic_versioning.backend"

[tool.poe.tasks]
_sort_imports = "ruff check --select I --fix ."
_format_code = "ruff format  ."
_ruff_check = 'ruff check .'
_pyright = "pyright"
_convert_local_search_nb = 'jupyter nbconvert --output-dir=docsite/posts/query/notebooks/ --output="{notebook_name}_nb" --template=docsite/nbdocsite_template --to markdown examples_notebooks/local_search.ipynb'
_convert_global_search_nb = 'jupyter nbconvert --output-dir=docsite/posts/query/notebooks/ --output="{notebook_name}_nb" --template=docsite/nbdocsite_template --to markdown examples_notebooks/global_search.ipynb'
_semversioner_release = "semversioner release"
_semversioner_changelog = "semversioner changelog > CHANGELOG.md"
_semversioner_update_toml_version = "update-toml update --path tool.poetry.version --value $(poetry run semversioner current-version)"
semversioner_add = "semversioner add-change"
coverage_report = 'coverage report --omit "**/tests/**" --show-missing'
check_format = 'ruff format . --check'
fix = "ruff check --fix ."
fix_unsafe = "ruff check --fix --unsafe-fixes ."
_test_all = "coverage run -m pytest ./tests"
test_unit = "pytest ./tests/unit"
test_integration = "pytest ./tests/integration"
test_smoke = "pytest ./tests/smoke"
test_notebook = "pytest ./tests/notebook"
test_verbs = "pytest ./tests/verbs"
index = "python -m graphrag index"
update = "python -m graphrag update"
init = "python -m graphrag init"
query = "python -m graphrag query"
prompt_tune = "python -m graphrag prompt-tune"
# Pass in a test pattern
test_only = "pytest -s -k"
serve_docs = "mkdocs serve"
build_docs = "mkdocs build"

[[tool.poe.tasks.release]]
sequence = [
    '_semversioner_release',
    '_semversioner_changelog',
    '_semversioner_update_toml_version',
]
ignore_fail = 'return_non_zero'

[[tool.poe.tasks.convert_docsite_notebooks]]
sequence = ['_convert_local_search_nb', '_convert_global_search_nb']
ignore_fail = 'return_non_zero'

[[tool.poe.tasks.format]]
sequence = ['_sort_imports', '_format_code']
ignore_fail = 'return_non_zero'

[[tool.poe.tasks.check]]
sequence = ['check_format', '_ruff_check', '_pyright']
ignore_fail = 'return_non_zero'

[[tool.poe.tasks.test]]
sequence = ['_test_all', 'coverage_report']
ignore_fail = 'return_non_zero'

[tool.ruff]
target-version = "py310"
extend-include = ["*.ipynb"]

[tool.ruff.format]
preview = true
docstring-code-format = true
docstring-code-line-length = 20

[tool.ruff.lint]
preview = true
select = [
    "E4",
    "E7",
    "E9",
    "W291",
    "YTT",
    "T10",
    "ICN",
    "INP",
    "Q",
    "RSE",
    "SLOT",
    "INT",
    "FLY",
    "LOG",
    "C90",
    "T20",
    "D",
    "RET",
    "PD",
    "N",
    "PIE",
    "SIM",
    "S",
    "G",
    "ERA",
    "ASYNC",
    "TID",
    "UP",
    "SLF",
    "BLE",
    "C4",
    "I",
    "F",
    "A",
    "ARG",
    "PTH",
    "RUF",
    "B",
    "TCH",
    "DTZ",
    "PYI",
    "PT",
    "EM",
    "TRY",
    "PERF",
    "CPY",
    # "FBT", # use named arguments for boolean flags
    # "TD", # todos
    # "FIX", # fixme
    # "FURB" # preview rules
    # ANN # Type annotations, re-enable when we get bandwidth
]
ignore = [
    # Ignore module names shadowing Python builtins
    "A005",
    # Conflicts with interface argument checking
    "ARG002",
    "ANN204",
    # TODO: Inspect these pandas rules for validity
    "PD002", # prevents inplace=True
    # TODO RE-Enable when we get bandwidth
    "PERF203", # Needs restructuring of errors, we should bail-out on first error
    "C901",    # needs refactoring to remove cyclomatic complexity
]

[tool.ruff.lint.per-file-ignores]
"tests/*" = ["S", "D", "ANN", "T201", "ASYNC", "ARG", "PTH", "TRY"]
"graphrag/index/config/*" = ["TCH"]
"*.ipynb" = ["T201"]

[tool.ruff.lint.flake8-builtins]
builtins-ignorelist = ["input", "id", "bytes"]

[tool.ruff.lint.pydocstyle]
convention = "numpy"

# https://github.com/microsoft/pyright/blob/9f81564a4685ff5c55edd3959f9b39030f590b2f/docs/configuration.md#sample-pyprojecttoml-file
[tool.pyright]
include = ["graphrag", "tests", "examples_notebooks"]
exclude = ["**/node_modules", "**/__pycache__"]

[tool.pytest.ini_options]
asyncio_default_fixture_loop_scope = "function"
asyncio_mode = "auto"
timeout = 1000
env_files = [".env"]<|MERGE_RESOLUTION|>--- conflicted
+++ resolved
@@ -1,13 +1,8 @@
 [tool.poetry]
 name = "graphrag-more"
 # Maintainers: do not change the version here manually, use ./scripts/release.sh
-<<<<<<< HEAD
-version = "1.1.0"
-description = "基于微软GraphRAG，支持使用百度千帆、阿里通义、Ollama等模型"
-=======
 version = "1.1.1"
-description = "GraphRAG: A graph-based retrieval-augmented generation (RAG) system."
->>>>>>> 2682c710
+description = "基于微软GraphRAG，支持使用百度千帆、阿里通义、Ollama、字节豆包等大模型服务"
 authors = [
     "Guoyao Wu <guoyao.me@gmail.com>",
 ]
